--- conflicted
+++ resolved
@@ -5,16 +5,9 @@
 	"strings"
 	"sync"
 
-<<<<<<< HEAD
-	aos "github.com/aquasecurity/fanal/analyzer/os"
-	godeptypes "github.com/aquasecurity/go-dep-parser/pkg/types"
 	"golang.org/x/xerrors"
 
 	"github.com/aquasecurity/fanal/analyzer/buildinfo/pyxis"
-=======
-	"golang.org/x/xerrors"
-
->>>>>>> 9cb28297
 	aos "github.com/aquasecurity/fanal/analyzer/os"
 	"github.com/aquasecurity/fanal/types"
 )
@@ -31,50 +24,9 @@
 	ErrNoPkgsDetected = xerrors.New("no packages detected")
 )
 
-<<<<<<< HEAD
-type AnalyzeReturn struct {
-	OS        types.OS
-	Packages  []types.Package
-	Libraries []godeptypes.Library
-	BuildInfo *BuildInfo // only for Red Hat
-}
-
-func (r AnalyzeReturn) ConvertToResult(analyzerType, filePath string) *AnalysisResult {
-	result := new(AnalysisResult)
-	if r.OS != (types.OS{}) {
-		result.OS = &r.OS
-	}
-
-	if len(r.Packages) > 0 {
-		result.PackageInfos = []types.PackageInfo{{
-			FilePath: filePath,
-			Packages: r.Packages,
-		}}
-	}
-
-	if len(r.Libraries) > 0 {
-		var libs []types.LibraryInfo
-		for _, lib := range r.Libraries {
-			libs = append(libs, types.LibraryInfo{
-				Library: lib,
-			})
-		}
-		result.Applications = []types.Application{{
-			Type:      analyzerType,
-			FilePath:  filePath,
-			Libraries: libs,
-		}}
-	}
-
-	if r.BuildInfo != nil {
-		result.BuildInfo = r.BuildInfo
-	}
-	return result
-=======
 type AnalysisTarget struct {
 	FilePath string
 	Content  []byte
->>>>>>> 9cb28297
 }
 
 type analyzer interface {
