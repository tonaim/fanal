--- conflicted
+++ resolved
@@ -6,9 +6,9 @@
 	"testing"
 	"time"
 
-	depTypes "github.com/aquasecurity/go-dep-parser/pkg/types"
-
 	v1 "github.com/google/go-containerregistry/pkg/v1"
+	"github.com/stretchr/testify/assert"
+	"github.com/stretchr/testify/require"
 	"golang.org/x/xerrors"
 
 	"github.com/aquasecurity/fanal/analyzer"
@@ -18,8 +18,7 @@
 	"github.com/aquasecurity/fanal/cache"
 	"github.com/aquasecurity/fanal/image"
 	"github.com/aquasecurity/fanal/types"
-	"github.com/stretchr/testify/assert"
-	"github.com/stretchr/testify/require"
+	depTypes "github.com/aquasecurity/go-dep-parser/pkg/types"
 )
 
 func TestArtifact_Inspect(t *testing.T) {
@@ -104,8 +103,7 @@
 				ImageId: "sha256:a187dde48cd289ac374ad8539930628314bc581a481cdb41409c9289419ddb72",
 				Type:    types.ArtifactContainerImage,
 				ID:      "sha256:cdb49675542ff0051aaf7bab6c7a81b6fe275a7dd57d1e0317724a51edb7d6a6",
-<<<<<<< HEAD
-				BlobIDs: []string{"sha256:8d109166d42473b7a4b23514d50f9ba01b867845b74d26853747deb8be219e94"},
+				BlobIDs: []string{"sha256:b827247465138b3595cf0fa539fd50e69793a1992061defe0cf2d2e748e5c7f1"},
 				ConfigFile: v1.ConfigFile{
 					Architecture:  "amd64",
 					Author:        "",
@@ -137,9 +135,6 @@
 						ArgsEscaped: true,
 					},
 				},
-=======
-				BlobIDs: []string{"sha256:b827247465138b3595cf0fa539fd50e69793a1992061defe0cf2d2e748e5c7f1"},
->>>>>>> d8353428
 			},
 		},
 		{
@@ -489,23 +484,23 @@
 							Author:     "Bazel",
 							Created:    v1.Time{Time: time.Date(1970, 01, 01, 0, 0, 0, 0, time.UTC)},
 							CreatedBy:  "bazel build ...",
+							Comment:    "",
 							EmptyLayer: false,
 						},
 						{
 							Author:     "Bazel",
 							Created:    v1.Time{Time: time.Date(1970, 01, 01, 0, 0, 0, 0, time.UTC)},
 							CreatedBy:  "bazel build ...",
-							EmptyLayer: false,
-						},
-						{
-							Author:     "",
+							Comment:    "",
+							EmptyLayer: false,
+						},
+						{
 							Created:    v1.Time{Time: time.Date(2020, 2, 16, 10, 38, 40, 976530082, time.UTC)},
 							CreatedBy:  "/bin/sh -c #(nop) COPY file:842584685f26edb24dc305d76894f51cfda2bad0c24a05e727f9d4905d184a70 in /php-app/composer.lock ",
 							Comment:    "",
 							EmptyLayer: false,
 						},
 						{
-							Author:     "",
 							Created:    v1.Time{Time: time.Date(2020, 2, 16, 10, 38, 41, 114114788, time.UTC)},
 							CreatedBy:  "/bin/sh -c #(nop) COPY file:c6d0373d380252b91829a5bb3c81d5b1afa574c91cef7752d18170a231c31f6d in /ruby-app/Gemfile.lock ",
 							Comment:    "",
@@ -513,27 +508,17 @@
 						},
 					},
 					OS: "linux",
-					RootFS: v1.RootFS{
-						Type: "layers",
-						DiffIDs: []v1.Hash{
-							{
-								Algorithm: "sha256",
-								Hex:       "932da51564135c98a49a34a193d6cd363d8fa4184d957fde16c9d8527b3f3b02",
-							}, {
-								Algorithm: "sha256",
-								Hex:       "dffd9992ca398466a663c87c92cfea2a2db0ae0cf33fcb99da60eec52addbfc5",
-							}, {
-								Algorithm: "sha256",
-								Hex:       "24df0d4e20c0f42d3703bf1f1db2bdd77346c7956f74f423603d651e8e5ae8a7",
-							}, {
-								Algorithm: "sha256",
-								Hex:       "a4595c43a874856bf95f3bfc4fbf78bbaa04c92c726276d4f64193a47ced0566",
-							},
-						},
+					RootFS: v1.RootFS{Type: "layers", DiffIDs: []v1.Hash{v1.Hash{
+						Algorithm: "sha256", Hex: "932da51564135c98a49a34a193d6cd363d8fa4184d957fde16c9d8527b3f3b02"},
+						{Algorithm: "sha256", Hex: "dffd9992ca398466a663c87c92cfea2a2db0ae0cf33fcb99da60eec52addbfc5"},
+						{Algorithm: "sha256", Hex: "24df0d4e20c0f42d3703bf1f1db2bdd77346c7956f74f423603d651e8e5ae8a7"},
+						{Algorithm: "sha256", Hex: "a4595c43a874856bf95f3bfc4fbf78bbaa04c92c726276d4f64193a47ced0566"},
+					},
 					},
 					Config: v1.Config{
-						Env:   []string{"PATH=/usr/local/sbin:/usr/local/bin:/usr/sbin:/usr/bin:/sbin:/bin", "SSL_CERT_FILE=/etc/ssl/certs/ca-certificates.crt"},
-						Image: "sha256:916390dcf84a1c7852e298f24fb5389a6e7801102086924e55eb08cd58d6a741",
+						Env:      []string{"PATH=/usr/local/sbin:/usr/local/bin:/usr/sbin:/usr/bin:/sbin:/bin", "SSL_CERT_FILE=/etc/ssl/certs/ca-certificates.crt"},
+						Hostname: "",
+						Image:    "sha256:916390dcf84a1c7852e298f24fb5389a6e7801102086924e55eb08cd58d6a741",
 					},
 				},
 			},
